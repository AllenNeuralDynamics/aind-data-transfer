--- conflicted
+++ resolved
@@ -41,11 +41,7 @@
     'Sphinx'
 ]
 ephys = [
-<<<<<<< HEAD
-    'spikeinterface[full]>=0.97.1, <0.98.0',
-=======
     'spikeinterface[full]>=0.98.0',
->>>>>>> 7bf92d21
     'probeinterface>=0.2.16',
     'zarr',
     'wavpack-numcodecs>=0.1.3'

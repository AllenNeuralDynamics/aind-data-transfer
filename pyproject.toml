[build-system]
requires = ["setuptools", "setuptools-scm"]
build-backend = "setuptools.build_meta"

[project]
name = "aind-data-transfer"
description = "Services for compression and transfer of aind-data to the cloud"
license = {text = "MIT"}
requires-python = ">=3.9"
classifiers = [
    "Programming Language :: Python :: 3"
]
readme = "README.md"
dynamic = ["version"]

dependencies = [
    'pandas==2.0.3',
    's3fs==0.4.2',
    's3transfer[crt]==0.6.1',
    'boto3==1.28.19',
    'botocore==1.31.19',
    'numpy==1.24.4',
    'pyyaml==6.0.1',
    'google-cloud-storage==2.10.0',
    'pyminizip==0.2.6',
    'aind-codeocean-api==0.1.0',
    'aind-data-schema==0.13.72',
    'aind-metadata-service[client]>=0.2.5',
    'tqdm==4.64.1',
<<<<<<< HEAD
    'aind-data-access-api[secrets]', 
    'toml==0.10.2',
=======
    'aind-data-access-api[secrets]==0.3.0'
>>>>>>> 67d10097
]

[project.optional-dependencies]
dev = [
    'aind-data-transfer[full]',
    'black',
    'coverage',
    'flake8',
    'interrogate',
    'isort',
    'Sphinx'
]
ephys = [
    'spikeinterface[full]>=0.98.0',
    'probeinterface>=0.2.16',
    'zarr',
    'wavpack-numcodecs>=0.1.3'
]
imaging = [
    'argschema',
    'dask==2023.7.1',
    'distributed==2023.7.1',
    'bokeh!=3.0.*,>=2.4.2',
    'gcsfs==2023.6.0',
    'xarray-multiscale',
    'parameterized',
    'zarr==2.16.0',
    'ome-zarr==0.8.0',
    'chardet==5.1.0',
    'natsort',
]
full = [
    'aind-data-transfer[ephys]',
    'aind-data-transfer[imaging]'
]

[tool.setuptools.packages.find]
where = ["src"]

[tool.setuptools.dynamic]
version = {attr = "aind_data_transfer.__version__"}

[tool.black]
line-length = 79
target_version = ['py36']
exclude = '''

(
  /(
      \.eggs         # exclude a few common directories in the
    | \.git          # root of the project
    | \.hg
    | \.mypy_cache
    | \.tox
    | \.venv
    | _build
    | build
    | dist
  )/
  | .gitignore
)
'''

[tool.coverage.run]
omit = ["*__init__*"]
source = ["src", "tests"]

[tool.coverage.report]
exclude_lines = [
    "if __name__ == .__main__.:",
    "from",
    "import",
    "pragma: no cover"
]
fail_under = 0

[tool.isort]
line_length = 79
profile = "black"

[tool.interrogate]
exclude = ["setup.py", "docs", "build"]
fail-under = 0<|MERGE_RESOLUTION|>--- conflicted
+++ resolved
@@ -27,12 +27,8 @@
     'aind-data-schema==0.13.72',
     'aind-metadata-service[client]>=0.2.5',
     'tqdm==4.64.1',
-<<<<<<< HEAD
-    'aind-data-access-api[secrets]', 
+    'aind-data-access-api[secrets]==0.3.0',
     'toml==0.10.2',
-=======
-    'aind-data-access-api[secrets]==0.3.0'
->>>>>>> 67d10097
 ]
 
 [project.optional-dependencies]

--- conflicted
+++ resolved
@@ -23,13 +23,8 @@
     'pyyaml==6.0.1',
     'google-cloud-storage==2.10.0',
     'pyminizip==0.2.6',
-<<<<<<< HEAD
     'aind-codeocean-api==0.1.0',
     'aind-data-schema==0.19.0',
-=======
-    'aind-codeocean-api==0.3.0',
-    'aind-data-schema==0.16.0',
->>>>>>> c8c9a56a
     'aind-metadata-service[client]>=0.2.5',
     'tqdm==4.64.1',
     'aind-data-access-api[secrets]==0.3.0',

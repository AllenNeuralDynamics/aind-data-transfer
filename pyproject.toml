[build-system]
requires = ["setuptools", "setuptools-scm"]
build-backend = "setuptools.build_meta"

[project]
name = "aind-data-transfer"
description = "Services for compression and transfer of aind-data to the cloud"
license = {text = "MIT"}
requires-python = ">=3.8"
classifiers = [
    "Programming Language :: Python :: 3"
]
dynamic = ["version", "readme"]

dependencies = [
    'pandas',
    's3transfer[crt]',
    'numpy>=1.16',
    'pyyaml',
<<<<<<< HEAD
    'google-cloud-storage',
    'ome-zarr@git+https://github.com/camilolaiton/ome-zarr-py.git@feature/delayed-dask-poc',
    'aicsimageio@git+https://github.com/carshadi/aicsimageio.git@zarrwriter-translation-metadata',
    'hdf5plugin@https://github.com/silx-kit/hdf5plugin/archive/refs/tags/v3.3.1.tar.gz',
    'gcsfs',
    'xarray-multiscale',
    'parameterized',
    'spikeinterface[full]',
    'probeinterface>=0.2.11',
    'zarr',
    'wavpack-numcodecs>=0.1.3'
=======
    'google-cloud-storage'
>>>>>>> 5325f45c
]

[project.optional-dependencies]
dev = [
    'aind-data-transfer[full]',
    'black',
    'coverage',
    'flake8',
    'interrogate',
    'isort',
    'Sphinx'
]
ephys = [
    'spikeinterface[full]',
    'probeinterface>=0.2.11',
    'zarr',
    'wavpack-numcodecs>=0.1.3'
]
imaging = [
    'dask-jobqueue',
    'dask-image',
    'bokeh>=2.1.1',
    'ome-zarr@git+https://github.com/camilolaiton/ome-zarr-py.git@feature/delayed-dask-poc',
    'aicsimageio@git+https://github.com/camilolaiton/aicsimageio.git@feature/zarrwriter-multiscales-daskjobs',
    'hdf5plugin@https://github.com/silx-kit/hdf5plugin/archive/refs/tags/v3.3.1.tar.gz',
    'gcsfs',
    'xarray-multiscale',
    'parameterized'
]
full = [
    'aind-data-transfer[ephys]',
    'aind-data-transfer[imaging]'
]

[tool.setuptools.packages.find]
where = ["src"]

[tool.setuptools.dynamic]
version = {attr = "aind_data_transfer.__version__"}
readme = {file = ["README.md"]}

[tool.black]
line-length = 79
target_version = ['py36']
exclude = '''

(
  /(
      \.eggs         # exclude a few common directories in the
    | \.git          # root of the project
    | \.hg
    | \.mypy_cache
    | \.tox
    | \.venv
    | _build
    | build
    | dist
  )/
  | .gitignore
)
'''

[tool.coverage.run]
omit = ["*__init__*"]
source = ["src", "tests"]

[tool.coverage.report]
exclude_lines = ["if __name__ == .__main__.:"]
fail_under = 0

[tool.isort]
line_length = 79

[tool.interrogate]
exclude = ["setup.py", "docs", "build"]
fail-under = 0<|MERGE_RESOLUTION|>--- conflicted
+++ resolved
@@ -17,21 +17,7 @@
     's3transfer[crt]',
     'numpy>=1.16',
     'pyyaml',
-<<<<<<< HEAD
-    'google-cloud-storage',
-    'ome-zarr@git+https://github.com/camilolaiton/ome-zarr-py.git@feature/delayed-dask-poc',
-    'aicsimageio@git+https://github.com/carshadi/aicsimageio.git@zarrwriter-translation-metadata',
-    'hdf5plugin@https://github.com/silx-kit/hdf5plugin/archive/refs/tags/v3.3.1.tar.gz',
-    'gcsfs',
-    'xarray-multiscale',
-    'parameterized',
-    'spikeinterface[full]',
-    'probeinterface>=0.2.11',
-    'zarr',
-    'wavpack-numcodecs>=0.1.3'
-=======
     'google-cloud-storage'
->>>>>>> 5325f45c
 ]
 
 [project.optional-dependencies]
@@ -55,7 +41,7 @@
     'dask-image',
     'bokeh>=2.1.1',
     'ome-zarr@git+https://github.com/camilolaiton/ome-zarr-py.git@feature/delayed-dask-poc',
-    'aicsimageio@git+https://github.com/camilolaiton/aicsimageio.git@feature/zarrwriter-multiscales-daskjobs',
+    'aicsimageio@git+https://github.com/carshadi/aicsimageio.git@zarrwriter-translation-metadata',
     'hdf5plugin@https://github.com/silx-kit/hdf5plugin/archive/refs/tags/v3.3.1.tar.gz',
     'gcsfs',
     'xarray-multiscale',

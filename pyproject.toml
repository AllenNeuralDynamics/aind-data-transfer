[build-system]
requires = ["setuptools", "setuptools-scm"]
build-backend = "setuptools.build_meta"

[project]
name = "aind-data-transfer"
description = "Services for compression and transfer of aind-data to the cloud"
license = {text = "MIT"}
requires-python = ">=3.9"
classifiers = [
    "Programming Language :: Python :: 3"
]
readme = "README.md"
dynamic = ["version"]

dependencies = [
    'pandas==2.2.0',
    's3fs==2023.12.2',
    's3transfer[crt]==0.7.0',
    'boto3[crt]==1.29.6',
    'numpy==1.26.1',
    'pyyaml==6.0.1',
    'google-cloud-storage==2.12.0',
    'pyminizip==0.2.6',
    'aind-codeocean-api==0.3.0',
    'aind-data-schema==0.16.0',
    'aind-metadata-service[client]>=0.2.5',
    'tqdm==4.64.1',
    'aind-data-access-api[secrets]==0.3.0',
    'toml==0.10.2',
    "zarr==2.16.1",
    'numcodecs==0.11.0',
]

[project.optional-dependencies]
dev = [
    'aind-data-transfer[full]',
    'black',
    'coverage',
    'flake8',
    'interrogate',
    'isort',
    'Sphinx'
]
ephys = [
<<<<<<< HEAD
    'spikeinterface[full]>=0.98.0',
    'probeinterface>=0.2.16',
    'zarr',
    'wavpack-numcodecs>=0.1.3'
=======
    'spikeinterface[full]>=0.99.0',
    'probeinterface==0.2.20',
    'wavpack-numcodecs>=0.1.3,<=0.1.5'
>>>>>>> 5a096ed7
]
imaging = [
    'argschema==3.0.4',
    'dask==2024.1.0',
    'distributed==2024.1.0',
    'bokeh!=3.0.*,>=2.4.2',
    'gcsfs==2023.12.2.post1',
    'xarray-multiscale==2.1.0',
    'parameterized==0.9.0',
    'ome-zarr==0.8.3',
    'chardet==5.1.0',
    'natsort==8.4.0',
    'aind-ng-link==1.0.15',
]
full = [
    'aind-data-transfer[ephys]',
    'aind-data-transfer[imaging]'
]

[tool.setuptools.packages.find]
where = ["src"]

[tool.setuptools.dynamic]
version = {attr = "aind_data_transfer.__version__"}

[tool.black]
line-length = 79
target_version = ['py36']
exclude = '''

(
  /(
      \.eggs         # exclude a few common directories in the
    | \.git          # root of the project
    | \.hg
    | \.mypy_cache
    | \.tox
    | \.venv
    | _build
    | build
    | dist
  )/
  | .gitignore
)
'''

[tool.coverage.run]
omit = ["*__init__*"]
source = ["src", "tests"]

[tool.coverage.report]
exclude_lines = [
    "if __name__ == .__main__.:",
    "from",
    "import",
    "pragma: no cover"
]
fail_under = 0

[tool.isort]
line_length = 79
profile = "black"

[tool.interrogate]
exclude = ["setup.py", "docs", "build"]
fail-under = 0<|MERGE_RESOLUTION|>--- conflicted
+++ resolved
@@ -43,16 +43,9 @@
     'Sphinx'
 ]
 ephys = [
-<<<<<<< HEAD
-    'spikeinterface[full]>=0.98.0',
-    'probeinterface>=0.2.16',
-    'zarr',
-    'wavpack-numcodecs>=0.1.3'
-=======
-    'spikeinterface[full]>=0.99.0',
-    'probeinterface==0.2.20',
+    'spikeinterface[full]>=0.100.0',
+    'probeinterface==0.2.21',
     'wavpack-numcodecs>=0.1.3,<=0.1.5'
->>>>>>> 5a096ed7
 ]
 imaging = [
     'argschema==3.0.4',

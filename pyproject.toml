[build-system]
requires = ["setuptools", "setuptools-scm"]
build-backend = "setuptools.build_meta"

[project]
name = "aind-data-transfer"
description = "Services for compression and transfer of aind-data to the cloud"
license = {text = "MIT"}
requires-python = ">=3.8"
classifiers = [
    "Programming Language :: Python :: 3"
]
readme = "README.md"
dynamic = ["version"]

dependencies = [
    'pandas',
    's3transfer[crt]',
    'boto3',
    'botocore==1.29.0',
    'numpy>=1.16',
    'pyyaml',
    'google-cloud-storage',
<<<<<<< HEAD
    'pyminizip',
    'aind-codeocean-api'
=======
    'aind-codeocean-api',
    'aind-data-schema'
>>>>>>> 0408bd1f
]

[project.optional-dependencies]
dev = [
    'aind-data-transfer[full]',
    'black',
    'coverage',
    'flake8',
    'interrogate',
    'isort',
    'Sphinx'
]
ephys = [
    'spikeinterface[full]',
    'probeinterface>=0.2.11',
    'zarr',
    'wavpack-numcodecs>=0.1.3'
]
imaging = [
    'dask-jobqueue',
    'dask-image',
    'bokeh>=2.1.1',
    'gcsfs',
    'xarray-multiscale',
    'parameterized'
]
full = [
    'aind-data-transfer[ephys]',
    'aind-data-transfer[imaging]'
]

[tool.setuptools.packages.find]
where = ["src"]

[tool.setuptools.dynamic]
version = {attr = "aind_data_transfer.__version__"}

[tool.black]
line-length = 79
target_version = ['py36']
exclude = '''

(
  /(
      \.eggs         # exclude a few common directories in the
    | \.git          # root of the project
    | \.hg
    | \.mypy_cache
    | \.tox
    | \.venv
    | _build
    | build
    | dist
  )/
  | .gitignore
)
'''

[tool.coverage.run]
omit = ["*__init__*"]
source = ["src", "tests"]

[tool.coverage.report]
exclude_lines = ["if __name__ == .__main__.:"]
fail_under = 0

[tool.isort]
line_length = 79
profile = "black"

[tool.interrogate]
exclude = ["setup.py", "docs", "build"]
fail-under = 0<|MERGE_RESOLUTION|>--- conflicted
+++ resolved
@@ -21,13 +21,9 @@
     'numpy>=1.16',
     'pyyaml',
     'google-cloud-storage',
-<<<<<<< HEAD
     'pyminizip',
-    'aind-codeocean-api'
-=======
     'aind-codeocean-api',
     'aind-data-schema'
->>>>>>> 0408bd1f
 ]
 
 [project.optional-dependencies]

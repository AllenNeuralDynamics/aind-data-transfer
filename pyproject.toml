[build-system]
requires = ["setuptools", "setuptools-scm"]
build-backend = "setuptools.build_meta"

[project]
name = "aind-data-transfer"
description = "Services for compression and transfer of aind-data to the cloud"
license = {text = "MIT"}
requires-python = ">=3.8"
classifiers = [
    "Programming Language :: Python :: 3"
]
readme = "README.md"
dynamic = ["version"]

dependencies = [
    'pandas',
    's3transfer[crt]',
    'boto3',
    'botocore==1.29.0',
    'numpy>=1.16',
    'pyyaml',
    'google-cloud-storage',
    'pyminizip',
    'aind-codeocean-api',
    'aind-data-schema'
]

[project.optional-dependencies]
dev = [
    'aind-data-transfer[full]',
    'black',
    'coverage',
    'flake8',
    'interrogate',
    'isort',
    'Sphinx'
]
ephys = [
    'spikeinterface[full]',
    'probeinterface>=0.2.15',
    'zarr',
    'wavpack-numcodecs>=0.1.3'
]
imaging = [
<<<<<<< HEAD
    'dask',
    'distributed',
=======
    'argschema',
    'dask-jobqueue',
>>>>>>> 9393dc1a
    'dask-image',
    'bokeh>=2.1.1, <3.0.0',
    'gcsfs',
    'xarray-multiscale',
    'parameterized'
]
full = [
    'aind-data-transfer[ephys]',
    'aind-data-transfer[imaging]'
]

[tool.setuptools.packages.find]
where = ["src"]

[tool.setuptools.dynamic]
version = {attr = "aind_data_transfer.__version__"}

[tool.black]
line-length = 79
target_version = ['py36']
exclude = '''

(
  /(
      \.eggs         # exclude a few common directories in the
    | \.git          # root of the project
    | \.hg
    | \.mypy_cache
    | \.tox
    | \.venv
    | _build
    | build
    | dist
  )/
  | .gitignore
)
'''

[tool.coverage.run]
omit = ["*__init__*"]
source = ["src", "tests"]

[tool.coverage.report]
exclude_lines = ["if __name__ == .__main__.:"]
fail_under = 0

[tool.isort]
line_length = 79
profile = "black"

[tool.interrogate]
exclude = ["setup.py", "docs", "build"]
fail-under = 0<|MERGE_RESOLUTION|>--- conflicted
+++ resolved
@@ -43,13 +43,9 @@
     'wavpack-numcodecs>=0.1.3'
 ]
 imaging = [
-<<<<<<< HEAD
+    'argschema',
     'dask',
     'distributed',
-=======
-    'argschema',
-    'dask-jobqueue',
->>>>>>> 9393dc1a
     'dask-image',
     'bokeh>=2.1.1, <3.0.0',
     'gcsfs',

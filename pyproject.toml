[build-system]
requires = ["setuptools", "setuptools-scm"]
build-backend = "setuptools.build_meta"

[project]
name = "aind-data-transfer"
description = "Services for compression and transfer of aind-data to the cloud"
license = {text = "MIT"}
requires-python = ">=3.8"
classifiers = [
    "Programming Language :: Python :: 3"
]
readme = "README.md"
dynamic = ["version"]

dependencies = [
    'pandas',
    's3transfer[crt]',
    'boto3',
    'botocore==1.29.0',
    'numpy>=1.16',
    'pyyaml',
    'google-cloud-storage',
    'pyminizip',
    'aind-codeocean-api==0.1.0',
    'aind-data-schema==0.13.0',
<<<<<<< HEAD
    'aind-metadata-service[client]>=0.2.5'
=======
    'aind-metadata-service[client]>=0.2.5',
    'tqdm==4.64.1',
    'aind-data-access-api[secrets]'
>>>>>>> 7c3fa3da
]

[project.optional-dependencies]
dev = [
    'aind-data-transfer[full]',
    'black',
    'coverage',
    'flake8',
    'interrogate',
    'isort',
    'Sphinx'
]
ephys = [
    'spikeinterface[full]>=0.97.1',
    'probeinterface>=0.2.16',
    'zarr',
    'wavpack-numcodecs>=0.1.3'
]
imaging = [
    'argschema',
    'dask==2022.12.1',
    'distributed==2022.12.1',
    'dask-image',
    'bokeh>=2.1.1, <3.0.0',
    'gcsfs',
    'xarray-multiscale',
    'parameterized',
    'zarr==2.13.3'
]
full = [
    'aind-data-transfer[ephys]',
    'aind-data-transfer[imaging]'
]

[tool.setuptools.packages.find]
where = ["src"]

[tool.setuptools.dynamic]
version = {attr = "aind_data_transfer.__version__"}

[tool.black]
line-length = 79
target_version = ['py36']
exclude = '''

(
  /(
      \.eggs         # exclude a few common directories in the
    | \.git          # root of the project
    | \.hg
    | \.mypy_cache
    | \.tox
    | \.venv
    | _build
    | build
    | dist
  )/
  | .gitignore
)
'''

[tool.coverage.run]
omit = ["*__init__*"]
source = ["src", "tests"]

[tool.coverage.report]
exclude_lines = [
    "if __name__ == .__main__.:",
    "from",
    "import",
    "pragma: no cover"
]
fail_under = 0

[tool.isort]
line_length = 79
profile = "black"

[tool.interrogate]
exclude = ["setup.py", "docs", "build"]
fail-under = 0<|MERGE_RESOLUTION|>--- conflicted
+++ resolved
@@ -24,13 +24,9 @@
     'pyminizip',
     'aind-codeocean-api==0.1.0',
     'aind-data-schema==0.13.0',
-<<<<<<< HEAD
-    'aind-metadata-service[client]>=0.2.5'
-=======
     'aind-metadata-service[client]>=0.2.5',
     'tqdm==4.64.1',
     'aind-data-access-api[secrets]'
->>>>>>> 7c3fa3da
 ]
 
 [project.optional-dependencies]

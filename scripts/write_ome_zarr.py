import argparse
import logging

import google.cloud.exceptions

# Importing this alone doesn't work on HPC
# Must manually override HDF5_PLUGIN_PATH environment variable
# in each Dask worker
import hdf5plugin
import pandas as pd
from botocore.session import get_session
<<<<<<< HEAD
=======
from cluster.config import load_jobqueue_config
from dask_jobqueue import SLURMCluster
from distributed import Client, LocalCluster
>>>>>>> 6617a3ae
from numcodecs import blosc

from aind_data_transfer.gcs import create_client
from aind_data_transfer.transcode.ome_zarr import write_files
from aind_data_transfer.util.file_utils import *
<<<<<<< HEAD
from aind_data_transfer.util.dask_utils import log_dashboard_address, get_client

# Importing this alone doesn't work on HPC
# Must manually override HDF5_PLUGIN_PATH environment variable
# in each Dask worker
import hdf5plugin
=======
>>>>>>> 6617a3ae

blosc.use_threads = False

logging.basicConfig(format="%(asctime)s %(message)s", datefmt="%Y-%m-%d %H:%M")
LOGGER = logging.getLogger(__name__)
LOGGER.setLevel(logging.INFO)


def get_blosc_codec(cname, clevel):
    opts = {
        "compressor": blosc.Blosc(
            cname=cname, clevel=clevel, shuffle=blosc.SHUFFLE
        ),
        "params": {
            "shuffle": blosc.SHUFFLE,
            "level": clevel,
            "name": f"blosc-{cname}",
        },
    }
    return opts


class HDF5PluginError(Exception):
    pass


def find_hdf5plugin_path():
    # this should work with both conda environments and virtualenv
    # see https://stackoverflow.com/a/46071447
    import sysconfig

    site_packages = sysconfig.get_paths()["purelib"]
    plugin_path = os.path.join(site_packages, "hdf5plugin/plugins")
    if not os.path.isdir(plugin_path):
        raise HDF5PluginError(
            f"Could not find hdf5plugin in site-packages, "
            f"{plugin_path} does not exist. "
            f"Try setting --hdf5_plugin_path manually."
        )
    return plugin_path


def output_valid(output: Union[str, os.PathLike]) -> bool:
    """
    Check if the output path is valid. If the path is a cloud storage location,
    check if the bucket exists and is accessible (but not necessarily writable) by the current user.

    Args:
        output: the output path or url

    Returns:
        True if the bucket exists and is accessible
    """
    if output.startswith("gs://"):
        _, bucket_name, __ = parse_cloud_url(output)
        client = create_client()
        try:
            _ = client.get_bucket(bucket_name)
            return True
        except google.cloud.exceptions.NotFound:
            LOGGER.error(f"Bucket not found: {bucket_name}")
            return False
        except Exception as e:
            LOGGER.error(f"Error retrieving bucket {bucket_name}: {e}")
            return False
    elif output.startswith("s3://"):
        _, bucket_name, __ = parse_cloud_url(output)
        session = get_session()
        client = session.create_client("s3")
        try:
            response = client.head_bucket(Bucket=bucket_name)
        except Exception as e:
            LOGGER.error(f"Error connecting to bucket {bucket_name}: {e}")
            return False
        status = response["ResponseMetadata"]["HTTPStatusCode"]
        if status == 200:
            return True
        else:
            LOGGER.error(
                f"Error accessing bucket: {bucket_name}"
                f"\nHTTP status code: {status}"
            )
            return False
    else:
        os.makedirs(output, exist_ok=True)
        return True


def ensure_metrics_file(metrics_file):
    if not metrics_file.endswith(".csv"):
        raise ValueError("metrics_file must be .csv")
    metrics_dir = os.path.dirname(os.path.abspath(metrics_file))
    if not os.path.isdir(metrics_dir):
        os.makedirs(metrics_dir, exist_ok=True)


def parse_args():
    parser = argparse.ArgumentParser()
    parser.add_argument(
        "--input",
        type=str,
        help="directory of images to transcode to OME-Zarr. Each image"
        " is written to a separate group in the top-level zarr folder.",
    )
    parser.add_argument(
        "--output",
        type=str,
        help="output location of the OME-Zarr dataset, either a path or url (e.g., s3://my-bucket/my-zarr)",
    )
    parser.add_argument("--codec", type=str, default="zstd")
    parser.add_argument("--clevel", type=int, default=1)
    parser.add_argument(
        "--chunk_size", type=float, default=64, help="chunk size in MB"
    )
    parser.add_argument(
        "--chunk_shape",
        type=int,
        nargs="+",
        default=None,
        help="5D sequence of chunk dimensions, in TCZYX order",
    )
    parser.add_argument(
        "--n_levels", type=int, default=1, help="number of resolution levels"
    )
    parser.add_argument(
        "--scale_factor",
        type=float,
        default=2.0,
        help="scale factor for downsampling",
    )
    parser.add_argument(
        "--deployment",
        type=str,
        default="slurm",
        help="cluster deployment type",
    )
    parser.add_argument("--log_level", type=int, default=logging.INFO)
    parser.add_argument(
        "--metrics_file",
        type=str,
        default="tile-metrics.csv",
        help="output tile metrics csv file",
    )
    parser.add_argument(
        "--resume",
        default=False,
        action="store_true",
        help="resume processing",
    )
    parser.add_argument(
        "--exclude",
        default=[],
        type=str,
        nargs="+",
        help='filename patterns to exclude from transcoding, e.g., "*.tif", "*.memento", etc',
    )
    parser.add_argument(
        "--voxsize",
        type=str,
        default=None,
        help='Voxel size of the dataset as a string of floats in XYZ order, e.g. "0.3,0.3,1.0"',
    )
    args = parser.parse_args()
    return args


def parse_voxel_size(voxsize_str):
    vsstr = voxsize_str.split(",")
    vs = []
    if len(vsstr) > 0:
        vs.append(float(vsstr[2]))
    else:
        vs.append(1.0)
    if len(vsstr) > 1:
        vs.append(float(vsstr[1]))
    else:
        vs.append(1.0)
    if len(vsstr) > 2:
        vs.append(float(vsstr[0]))
    else:
        vs.append(1.0)
    return vs


def main():
    args = parse_args()

    LOGGER.setLevel(args.log_level)

    if not output_valid(args.output):
        LOGGER.error("Output path not valid, aborting.")
        return

    ensure_metrics_file(args.metrics_file)

    image_dir = Path(args.input)

    images = set(get_images(image_dir, exclude=args.exclude))
    LOGGER.info(f"Found {len(images)} images in {image_dir}")

    if not images:
        LOGGER.info(f"No images found, exiting.")
        return

<<<<<<< HEAD
    worker_options = {
        "env": {
            "HDF5_PLUGIN_PATH": find_hdf5plugin_path(),
            "HDF5_USE_FILE_LOCKING": "FALSE"
        }
    }
    client, _ = get_client(args.deployment, worker_options=worker_options)
=======
    my_dask_kwargs = {}
    if check_any_hdf5(images):
        # We only care to set this if we're reading HDF5 or IMS
        hdf5_plugin_path = args.hdf5_plugin_path
        if hdf5_plugin_path is None:
            hdf5_plugin_path = find_hdf5plugin_path()
        set_hdf5_env_vars(hdf5_plugin_path)
        my_dask_kwargs.update(get_dask_kwargs(hdf5_plugin_path))
    LOGGER.info(f"dask kwargs: {my_dask_kwargs}")

    client, _ = get_client(args.deployment, **my_dask_kwargs)
>>>>>>> 6617a3ae

    LOGGER.info(f"Writing {len(images)} images to OME-Zarr")
    LOGGER.info(f"Writing OME-Zarr to {args.output}")

    # If voxsize is None, we will
    # attempt to parse it from the image metadata
    voxsize = None
    if args.voxsize is not None:
        voxsize = parse_voxel_size(args.voxsize)

    overwrite = not args.resume

    opts = get_blosc_codec(args.codec, args.clevel)

    all_metrics = write_files(
        images,
        args.output,
        args.n_levels,
        args.scale_factor,
        overwrite,
        args.chunk_size,
        args.chunk_shape,
        voxsize,
        opts,
    )

    df = pd.DataFrame.from_records(all_metrics)
    df.to_csv(args.metrics_file, index_label="test_number")


if __name__ == "__main__":
    main()<|MERGE_RESOLUTION|>--- conflicted
+++ resolved
@@ -2,33 +2,19 @@
 import logging
 
 import google.cloud.exceptions
+import pandas as pd
+from botocore.session import get_session
+from numcodecs import blosc
+
+from aind_data_transfer.gcs import create_client
+from aind_data_transfer.transcode.ome_zarr import write_files
+from aind_data_transfer.util.file_utils import *
+from aind_data_transfer.util.dask_utils import log_dashboard_address, get_client
 
 # Importing this alone doesn't work on HPC
 # Must manually override HDF5_PLUGIN_PATH environment variable
 # in each Dask worker
 import hdf5plugin
-import pandas as pd
-from botocore.session import get_session
-<<<<<<< HEAD
-=======
-from cluster.config import load_jobqueue_config
-from dask_jobqueue import SLURMCluster
-from distributed import Client, LocalCluster
->>>>>>> 6617a3ae
-from numcodecs import blosc
-
-from aind_data_transfer.gcs import create_client
-from aind_data_transfer.transcode.ome_zarr import write_files
-from aind_data_transfer.util.file_utils import *
-<<<<<<< HEAD
-from aind_data_transfer.util.dask_utils import log_dashboard_address, get_client
-
-# Importing this alone doesn't work on HPC
-# Must manually override HDF5_PLUGIN_PATH environment variable
-# in each Dask worker
-import hdf5plugin
-=======
->>>>>>> 6617a3ae
 
 blosc.use_threads = False
 
@@ -162,7 +148,7 @@
     parser.add_argument(
         "--deployment",
         type=str,
-        default="slurm",
+        default="local",
         help="cluster deployment type",
     )
     parser.add_argument("--log_level", type=int, default=logging.INFO)
@@ -233,7 +219,6 @@
         LOGGER.info(f"No images found, exiting.")
         return
 
-<<<<<<< HEAD
     worker_options = {
         "env": {
             "HDF5_PLUGIN_PATH": find_hdf5plugin_path(),
@@ -241,19 +226,6 @@
         }
     }
     client, _ = get_client(args.deployment, worker_options=worker_options)
-=======
-    my_dask_kwargs = {}
-    if check_any_hdf5(images):
-        # We only care to set this if we're reading HDF5 or IMS
-        hdf5_plugin_path = args.hdf5_plugin_path
-        if hdf5_plugin_path is None:
-            hdf5_plugin_path = find_hdf5plugin_path()
-        set_hdf5_env_vars(hdf5_plugin_path)
-        my_dask_kwargs.update(get_dask_kwargs(hdf5_plugin_path))
-    LOGGER.info(f"dask kwargs: {my_dask_kwargs}")
-
-    client, _ = get_client(args.deployment, **my_dask_kwargs)
->>>>>>> 6617a3ae
 
     LOGGER.info(f"Writing {len(images)} images to OME-Zarr")
     LOGGER.info(f"Writing OME-Zarr to {args.output}")

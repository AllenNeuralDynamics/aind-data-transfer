--- conflicted
+++ resolved
@@ -5,15 +5,12 @@
     post_install.sh
 
 %post
-<<<<<<< HEAD
-    wget https://www.mpich.org/static/downloads/3.2/mpich-3.2.tar.gz
-    tar xfz mpich-3.2.tar.gz
-    rm mpich-3.2.tar.gz
-=======
     curl "https://awscli.amazonaws.com/awscli-exe-linux-x86_64.zip" -o "awscliv2.zip"
     unzip awscliv2.zip
     rm awscliv2.zip
     ./aws/install
->>>>>>> b2565dfe
+    wget https://www.mpich.org/static/downloads/3.2/mpich-3.2.tar.gz
+    tar xfz mpich-3.2.tar.gz
+    rm mpich-3.2.tar.gz
     pip install aind-data-transfer[full] --no-cache-dir
     ./post_install.sh
--- conflicted
+++ resolved
@@ -218,7 +218,6 @@
         "This should be fast, node-local storage.",
     )
     parser.add_argument(
-<<<<<<< HEAD
         "--worker_memory_target",
         type=float,
         default=0.6,
@@ -241,12 +240,12 @@
         type=float,
         default=0.95,
         help="fraction of process memory at which we terminate the Dask worker"
-=======
+    )
+    parser.add_argument(
         "--wait",
         default=False,
         action="store_true",
         help="do not exit until the submitted job terminates. See the --wait flag for sbatch."
->>>>>>> 6617a3ae
     )
 
     args = parser.parse_args()

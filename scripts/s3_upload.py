--- conflicted
+++ resolved
@@ -8,17 +8,11 @@
 from pathlib import PurePath
 
 import numpy as np
-<<<<<<< HEAD
-=======
+from s3transfer.constants import GB, MB
 from aind_codeocean_api.codeocean import CodeOceanClient
 from aind_codeocean_api.credentials import CodeOceanCredentials
-from cluster.config import load_jobqueue_config
-from dask_jobqueue import SLURMCluster
-from distributed import Client
->>>>>>> 6617a3ae
-from s3transfer.constants import GB, MB
+
 from aind_data_transfer.s3 import S3Uploader
-
 from aind_data_transfer.util import file_utils
 from aind_data_transfer.util.file_utils import collect_filepaths
 from aind_data_transfer.util.dask_utils import log_dashboard_address, get_client
@@ -70,13 +64,7 @@
     client, ntasks = get_client(deployment="slurm")
     logger.info(f"Client has {ntasks} registered workers")
 
-<<<<<<< HEAD
     chunked_files = chunk_files(input_dir, ntasks * chunks_per_worker, recursive, exclude_dirs)
-=======
-    chunked_files = chunk_files(
-        input_dir, ntasks * parallelism, recursive, exclude_dirs
-    )
->>>>>>> 6617a3ae
     logger.info(
         f"Split files into {len(chunked_files)} chunks with "
         f"{len(chunked_files[0])} files each"

--- conflicted
+++ resolved
@@ -20,23 +20,20 @@
 #  chunk_shape: [1, 1, 512, 256, 256]  # remove this field if you want automatic chunking
   resume: false  # resume processing if previous job failed
   n_levels: 8
-<<<<<<< HEAD
   voxsize: "0.298,0.298,0.176"
-=======
->>>>>>> e4adc8ff
   exclude: []
   submit_args: {
     nodes: 1,
     ntasks_per_node: 32,
     cpus_per_task: 1,
     mem_per_cpu: 3000,  # MB
-    conda_activate: ~,
-    conda_env: ~,
-    run_parent_dir: ~,
-    walltime: "1-00:00:00",
+    conda_activate: "/allen/programs/aind/workgroups/msma/cameron.arshadi/miniconda3/bin/activate",
+    conda_env: "aind-data-transfer",
+    run_parent_dir: "/home/cameron.arshadi/exaSPIM-transcode-jobs/exaSPIM_609281_2022-11-03_13-49-18",
+    walltime: "48:00:00",
     tmp_space: "8GB",  # this is per node
-    mail_user: ~,
-    queue: ~
+    mail_user: "cameron.arshadi@alleninstitute.org",
+    queue: "aind"
   }
 create_ng_link_job:
   vmin: 0

--- conflicted
+++ resolved
@@ -9,12 +9,8 @@
     n_frames:
 compress_data_job:
   compress: true # Set as false to skip compress step
-<<<<<<< HEAD
   compressed_data_dest:  # Set to folder named ecephys_compressed
   write_kwargs: {"n_jobs": -1, "chunk_duration": "1s", "progress_bar": true}
-=======
-  write_kwargs: {"n_jobs": 20, "chunk_duration": "1s", "progress_bar": true}
->>>>>>> e67c2b4a
   format_kwargs:
     output_format:
   compressor:

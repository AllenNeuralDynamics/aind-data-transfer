--- conflicted
+++ resolved
@@ -264,7 +264,6 @@
     return log_dict
 
 
-<<<<<<< HEAD
 def read_schema_log_file(log_path: str) -> dict: 
     with open(log_path, 'r') as f: 
         lines = f.readlines()
@@ -306,9 +305,6 @@
 
 
 def write_xml(tree: ET.ElementTree, path: Union[Path, str]) -> None: 
-=======
-def write_xml(tree: ET.ElementTree, path: Union[Path, str]) -> None:
->>>>>>> c4d56085
     ET.indent(tree, space="\t", level=0)
 
     # write xml to file

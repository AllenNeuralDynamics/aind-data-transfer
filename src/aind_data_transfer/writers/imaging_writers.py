--- conflicted
+++ resolved
@@ -1,3 +1,6 @@
+"""
+Imaging writers for the different data modalities
+"""
 import logging
 import os
 import re
@@ -6,7 +9,6 @@
 from typing import Any, List, Tuple, Union
 
 from aind_data_schema import Funding, RawDataDescription, Subject
-<<<<<<< HEAD
 from aind_data_schema.data_description import (
     ExperimentType,
     Group,
@@ -16,17 +18,7 @@
 from aind_data_schema.imaging import acquisition, tile
 from aind_metadata_service.client import AindMetadataServiceClient
 
-from aind_data_transfer.readers.imaging_readers import (
-    ImagingReaders,
-    SmartSPIMReader,
-)
-=======
-from aind_data_schema.data_description import ExperimentType, Modality, Institution, Group
-from aind_data_schema.imaging import acquisition, tile
-from aind_metadata_service.client import AindMetadataServiceClient
-
 from aind_data_transfer.readers.imaging_readers import SmartSPIMReader
->>>>>>> 7c3fa3da
 from aind_data_transfer.util import file_utils
 
 PathLike = Union[str, Path]
@@ -346,10 +338,6 @@
         # Creating data description
         data_description = RawDataDescription(
             modality=[Modality.SPIM],
-<<<<<<< HEAD
-=======
-            experiment_type=ExperimentType.SMARTSPIM,
->>>>>>> 7c3fa3da
             subject_id=parsed_data["mouse_id"],
             creation_date=date(
                 mouse_date.year, mouse_date.month, mouse_date.day
@@ -357,21 +345,12 @@
             creation_time=time(
                 mouse_date.hour, mouse_date.minute, mouse_date.second
             ),
-<<<<<<< HEAD
             institution=institution,
             group=group,
             project_name=project_name,
             project_id=project_id,
             funding_source=[Funding(funder=funding_source)],
             experiment_type=ExperimentType.SMARTSPIM,
-=======
-            # Parses the attribute name to an institution...
-            institution=Institution(dataset_info["institution"]),
-            group=Group.MSMA,
-            project_name=dataset_info["project"],
-            project_id=dataset_info["project_id"],
-            funding_source=[Funding(funder=dataset_info["institution"])],
->>>>>>> 7c3fa3da
         )
 
         data_description_path = str(
@@ -417,11 +396,6 @@
                 maternal_genotype=data["maternal_genotype"],
                 paternal_id=data["paternal_id"],
                 paternal_genotype=data["paternal_genotype"],
-<<<<<<< HEAD
-                # light_cycle=data["light_cycle"],
-                # home_cage_enrichment=data["home_cage_enrichment"],
-=======
->>>>>>> 7c3fa3da
                 wellness_reports=data["wellness_reports"],
                 notes=data["notes"],
             )
@@ -734,166 +708,4 @@
                     f"[!] Path not found for dataset located in: {dataset_path}. Ignoring..."
                 )
 
-<<<<<<< HEAD
-        return new_dataset_paths, ignored_datasets
-
-
-class ExASPIMWriter:
-    __regexes = ImagingReaders.SourceRegexPatterns
-
-    def __init__(self, dataset_path: PathLike, metadata_domain: str):
-        """
-        Class constructor.
-
-        Parameters
-        ------------------------
-        dataset_path: PathLike
-            path to the top-level folder of the ExASPIM dataset
-
-        metadata_domain: str
-            Metadata domain
-
-        """
-        self.__dataset_path = dataset_path
-        self.__mouse_id, self.__acq_date = self.__parse_dataset(dataset_path)
-        self.__metadata_service = AindMetadataServiceClient(metadata_domain)
-
-    def __parse_dataset(self, dataset_path) -> Tuple[str, datetime]:
-        """
-        Parses mouse ID and acquisition date from the dataset path.
-
-        Parameters
-        ------------------------
-        dataset_path: PathLike
-            path to the top-level folder of the ExASPIM dataset
-
-        Returns
-        ------------------------
-        Tuple
-            the mouse ID string and datetime object
-        """
-        dataset_name = Path(dataset_path).stem
-
-        m = re.match(self.__regexes.exaspim_acquisition.value, dataset_name)
-        if not m:
-            raise Exception(
-                f"Dataset name does not follow convention: {dataset_name}"
-            )
-
-        mouse_id = m.group(1)
-
-        # creation date
-        c_year = m.group(2)
-        c_month = m.group(3)
-        c_day = m.group(4)
-        c_hour = m.group(5)
-        c_min = m.group(6)
-        c_sec = m.group(7)
-
-        date_obj = datetime.strptime(
-            f"{c_year}-{c_month}-{c_day}-{c_hour}-{c_min}-{c_sec}",
-            "%Y-%m-%d-%H-%M-%S",
-        )
-
-        return mouse_id, date_obj
-
-    def write_subject(self, output: PathLike) -> None:
-        """
-        Creates the subject.json file.
-
-        Parameters
-        ------------------------
-        output: PathLike
-            directory to write the subject.json file
-        """
-        response = self.__metadata_service.get_subject(self.__mouse_id)
-
-        if response.status_code == 200:
-            data = response.json()["data"]
-
-            subject = Subject(
-                species=data["species"],
-                subject_id=data["subject_id"],
-                sex=data["sex"],
-                date_of_birth=data["date_of_birth"],
-                genotype=data["genotype"],
-                mgi_allele_ids=data["mgi_allele_ids"],
-                background_strain=data["background_strain"],
-                source=data["source"],
-                rrid=data["rrid"],
-                restrictions=data["restrictions"],
-                breeding_group=data["breeding_group"],
-                maternal_id=data["maternal_id"],
-                maternal_genotype=data["maternal_genotype"],
-                paternal_id=data["paternal_id"],
-                paternal_genotype=data["paternal_genotype"],
-                light_cycle=data["light_cycle"],
-                home_cage_enrichment=data["home_cage_enrichment"],
-                wellness_reports=data["wellness_reports"],
-                notes=data["notes"],
-            )
-
-            with open(os.path.join(output, "subject.json"), "w") as f:
-                f.write(subject.json(indent=3))
-
-        else:
-            logger.error(
-                f"Mouse {self.__mouse_id} does not have subject information - res status: {response.status_code}"
-            )
-
-    def write_procedures(self, output: PathLike) -> None:
-        """
-        Creates the procedures.json file
-
-        Parameters
-        ------------------------
-        output: PathLike
-            directory to write the procedures.json file
-        """
-        response = self.__metadata_service.get_procedures(self.__mouse_id)
-
-        if response.status_code == 200:
-            # FIXME: not clear what a valid response looks like yet
-            data = response.json()["data"]
-            logger.warning(
-                f"Procedures metadata found but parsing is not yet implemented: {data}"
-            )
-        else:
-            logger.error(
-                f"Mouse {self.__mouse_id} does not have procedures information - res status: {response.status_code}"
-            )
-
-    def write_data_description(self, output: PathLike) -> None:
-        """
-        Creates the data_description.json file.
-
-        Parameters
-        ------------------------
-        output: PathLike
-            directory to write the data_description.json file
-
-        """
-        # Creating data description
-        data_description = RawDataDescription(
-            modality=Modality.EXASPIM.value,
-            subject_id=self.__mouse_id,
-            creation_date=date(
-                self.__acq_date.year,
-                self.__acq_date.month,
-                self.__acq_date.day,
-            ),
-            creation_time=time(
-                self.__acq_date.hour,
-                self.__acq_date.minute,
-                self.__acq_date.second,
-            ),
-            institution=Institution.AIND.value,
-            group=Group.MSMA.value,
-            funding_source=[Funding(funder=Institution.AIND.value)],
-        )
-
-        with open(os.path.join(output, "data_description.json"), "w") as f:
-            f.write(data_description.json(indent=3))
-=======
-        return new_dataset_paths, ignored_datasets
->>>>>>> 7c3fa3da
+        return new_dataset_paths, ignored_datasets
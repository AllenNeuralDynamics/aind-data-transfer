--- conflicted
+++ resolved
@@ -45,11 +45,7 @@
     directory_to_upload,
     s3_bucket,
     s3_prefix,
-<<<<<<< HEAD
     dryrun=False,
-=======
-    dryrun,
->>>>>>> c50b21fc
     excluded=None,
     included=None,
 ):

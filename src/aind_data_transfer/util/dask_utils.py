import logging
import os
import socket
from enum import Enum
from typing import Optional, Tuple

import distributed
from distributed import Client, LocalCluster

<<<<<<< HEAD
=======
try:
    from dask_mpi import initialize
    DASK_MPI_INSTALLED = True
except ImportError:
    DASK_MPI_INSTALLED = False

>>>>>>> 3c5cd07f
LOGGER = logging.getLogger(__name__)


class Deployment(Enum):
    LOCAL = "local"
    SLURM = "slurm"


def log_dashboard_address(
        client: distributed.Client,
        login_node_address: str = "hpc-login"
) -> None:
    """
    Logs the terminal command required to access the Dask dashboard

    Args:
        client: the Client instance
        login_node_address: the address of the cluster login node
    """
    host = client.run_on_scheduler(socket.gethostname)
    port = client.scheduler_info()['services']['dashboard']
    user = os.getenv("USER")
    LOGGER.info(
        f"To access the dashboard, run the following in a terminal: ssh -L {port}:{host}:{port} {user}@"
        f"{login_node_address} "
    )


def get_deployment() -> str:
    if os.getenv("SLURM_JOBID") is None:
        deployment = Deployment.LOCAL.value
    else:
        # we're running on the Allen HPC
        deployment = Deployment.SLURM.value
    return deployment


def get_client(
        deployment: str = Deployment.LOCAL.value,
        worker_options: Optional[dict] = None,
        n_workers: int = 1,
        processes=True
) -> Tuple[distributed.Client, int]:
    """
    Create a distributed Client

    Args:
        deployment: the type of deployment. Either "local" or "slurm"
        worker_options: a dictionary of options to pass to the worker class
        n_workers: the number of workers (only applies to "local" deployment)

    Returns:
        the distributed Client and number of workers
    """
    if deployment == Deployment.SLURM.value:
        if not DASK_MPI_INSTALLED:
            raise ImportError(
                "dask-mpi must be installed to use the SLURM deployment"
            )
        if worker_options is None:
            worker_options = {}
        slurm_job_id = os.getenv("SLURM_JOBID")
        if slurm_job_id is None:
            raise Exception(
                "SLURM_JOBID environment variable is not set. Are you running under SLURM?"
            )
        initialize(
            nthreads=int(os.getenv("SLURM_CPUS_PER_TASK", 1)),
            local_directory=f"/scratch/fast/{slurm_job_id}",
            worker_class="distributed.nanny.Nanny",
            worker_options=worker_options
        )
        client = Client()
        log_dashboard_address(client)
        n_workers = int(os.getenv("SLURM_NTASKS"))
    elif deployment == Deployment.LOCAL.value:
        client = Client(LocalCluster(n_workers=n_workers, processes=processes, threads_per_worker=1))
    else:
        raise NotImplementedError
    return client, n_workers

<|MERGE_RESOLUTION|>--- conflicted
+++ resolved
@@ -7,15 +7,12 @@
 import distributed
 from distributed import Client, LocalCluster
 
-<<<<<<< HEAD
-=======
 try:
     from dask_mpi import initialize
     DASK_MPI_INSTALLED = True
 except ImportError:
     DASK_MPI_INSTALLED = False
 
->>>>>>> 3c5cd07f
 LOGGER = logging.getLogger(__name__)
 
 

--- conflicted
+++ resolved
@@ -1,15 +1,4 @@
 """Package to compress and upload data to the cloud
 """
 
-<<<<<<< HEAD
-__version__ = "0.26.2"
-=======
-import logging
-
-LOG_FMT = "%(asctime)s %(message)s"
-LOG_DATE_FMT = "%Y-%m-%d %H:%M"
-
-logging.basicConfig(format=LOG_FMT, datefmt=LOG_DATE_FMT)
-
 __version__ = "0.27.0"
->>>>>>> 31e58b62


import logging
import os
import sys
import tempfile
from datetime import datetime, timezone
from pathlib import Path
from time import sleep
from typing import Any, List, Optional, Tuple

import yaml
from aind_data_schema.data_description import Modality, Platform
from numcodecs import blosc
from pydantic import BaseSettings, Field

from aind_data_transfer.config_loader.base_config import (
    BasicUploadJobConfigs,
    ConfigError,
)
from aind_data_transfer.jobs.basic_job import BasicJob
<<<<<<< HEAD
from aind_data_transfer.transformations.converters import (
    acq_json_to_xml,
    log_to_acq_json,
)
from aind_data_transfer.transformations.file_io import (
    read_imaging_log,
    read_toml,
    write_acq_json,
    write_xml,
)
from aind_data_transfer.transformations.ng_link_creation import (
    write_json_from_zarr,
)
=======
from aind_data_transfer.transformations.converters import log_to_acq_json, acq_json_to_xml, schema_log_to_acq_json, read_dispim_aquisition
>>>>>>> 5245b9e9
from aind_data_transfer.transformations.ome_zarr import write_files
from aind_data_transfer.util import setup_logging
from aind_data_transfer.util.dask_utils import get_client, get_deployment
from aind_data_transfer.util.env_utils import find_hdf5plugin_path
from aind_data_transfer.util.file_utils import get_images
from aind_data_transfer.util.s3_utils import upload_to_s3
<<<<<<< HEAD
=======
from aind_data_transfer.transformations.file_io import read_toml, read_imaging_log, read_schema_log_file, write_acq_json, write_xml
from aind_data_transfer.transformations.ng_link_creation import write_json_from_zarr

import yaml
from numcodecs import blosc
from pydantic import Field, BaseSettings

from aind_data_schema.data_description import Modality, Platform

>>>>>>> 5245b9e9

_CLIENT_CLOSE_TIMEOUT = 300  # seconds
_CLIENT_SHUTDOWN_SLEEP_TIME = 30  # seconds


class ZarrConversionConfigs(BaseSettings):
    n_levels: Optional[int] = Field(
        1, description="Number of levels to use for the pyramid. Default is 1."
    )
    scale_factor: Optional[int] = Field(
        2, description="Scale factor to use for the pyramid. Default is 2."
    )
    chunk_shape: Optional[Tuple[int, int, int, int, int]] = Field(
        (1, 1, 256, 256, 256),
        description="5D Chunk shape to use for the zarr Array. Default is (1, 1, 256, 256, 256).",
    )
    voxel_size: Optional[Tuple[float, float, float]] = Field(
        None,
        description="Voxel size to use for the zarr Array. if None, will attempt to parse from the image metadata. Default is None.",
    )
    codec: Optional[str] = Field(
        "zstd",
        description="Blosc codec to use for compression. Default is zstd.",
    )
    clevel: Optional[int] = Field(
        1, description="Blosc compression level to use. Default is 1."
    )
    do_bkg_subtraction: Optional[bool] = Field(
        False,
        description="Whether to subtract the background image from the raw data. Default is False.",
    )
    exclude_patterns: Optional[List[str]] = Field(
        None,
        description="List of patterns to exclude from the zarr conversion. Default is None.",
    )
    create_ng_link: Optional[bool] = Field(
        False,
        description="Whether to create a neuroglancer link. Default is False.",
    )
    ng_vmin: Optional[float] = Field(
        0,
        description="Default minimum of the neuroglancer display range. Default is 0.",
    )
    ng_vmax: Optional[float] = Field(
        200.0,
        description="Default maximum of the neuroglancer display range. Default is 200.",
    )

    @classmethod
    def from_yaml(cls, yaml_path: Path):
        with open(yaml_path, "r") as f:
            yaml_dict = yaml.safe_load(f)
        return cls(**yaml_dict)


class ZarrUploadJob(BasicJob):
    def __init__(self, job_configs: BasicUploadJobConfigs):
        super().__init__(job_configs=job_configs)

        if len(self.job_configs.modalities) != 1:
            raise ConfigError(
                "ZarrUploadJob only supports one modality at a time."
            )

        self._instance_logger.info(f"Using job configs: {self.job_configs}")

        self._modality_config = self.job_configs.modalities[0]
        if self._modality_config.modality != Modality.SPIM:
            raise ConfigError("ZarrUploadJob only supports SPIM modality.")

        self._data_src_dir = self._modality_config.source
        if not self._data_src_dir.exists():
            raise FileNotFoundError(
                f"data source directory {self._data_src_dir} does not exist"
            )
        self._instance_logger.info(
            f"Using data source directory: {self._data_src_dir}"
        )

        if self.job_configs.platform == Platform.HCR:
            self._raw_image_dir = self._data_src_dir / "diSPIM"
        elif self.job_configs.platform == Platform.EXASPIM:
            self._raw_image_dir = self._data_src_dir / "exaSPIM"
        else:
            raise ConfigError(
                "ZarrUploadJob only supports HCR and EXASPIM platforms."
            )
        if not self._raw_image_dir.exists():
            self._instance_logger.warning(
                f"raw image directory {self._raw_image_dir} does not exist. Trying micr/"
            )
            self._raw_image_dir = self._data_src_dir / "micr"
            if not self._raw_image_dir.exists():
                raise FileNotFoundError(
                    f"raw image directory {self._raw_image_dir} does not exist"
                )
        self._instance_logger.info(
            f"Using raw image directory: {self._raw_image_dir}"
        )

        self._derivatives_dir = self._data_src_dir / "derivatives"
        if not self._derivatives_dir.exists():
            raise FileNotFoundError(
                f"derivatives directory {self._derivatives_dir} does not exist"
            )
        self._instance_logger.info(
            f"Using derivatives directory: {self._derivatives_dir}"
        )

        self._zarr_path = f"s3://{self.job_configs.s3_bucket}/{self.job_configs.s3_prefix}/{self._modality_config.modality.value.abbreviation}.ome.zarr"
        self._instance_logger.info(f"Output zarr path: {self._zarr_path}")

        self._resolve_zarr_configs()
        self._instance_logger.info(f"Using zarr configs: {self._zarr_configs}")

    def _resolve_zarr_configs(self) -> None:
        config_path = self._modality_config.extra_configs
        if config_path is not None:
            if not config_path.exists():
                raise FileNotFoundError(
                    f"Extra config file {config_path} does not exist."
                )
            self._zarr_configs = ZarrConversionConfigs.from_yaml(config_path)
        else:
            # use defaults
            self._zarr_configs = ZarrConversionConfigs()

    def _compress_raw_data(self, temp_dir: Path) -> None:
        """Not implemented for ZarrUploadJob."""
        pass

    def _encrypt_behavior_dir(self, temp_dir: Path) -> None:
        """Not implemented for ZarrUploadJob."""
        pass

    # Override to exclude raw data directory
    def _upload_to_s3(self, dir: Path, excluded: Any = None) -> None:
        """Upload the data to s3."""
        upload_to_s3(
            directory_to_upload=dir,
            s3_bucket=self.job_configs.s3_bucket,
            s3_prefix=self.job_configs.s3_prefix,
            dryrun=self.job_configs.dry_run,
            excluded=excluded,
        )

    def _upload_zarr(self) -> None:
        images = set(
            get_images(
                self._raw_image_dir,
                exclude=self._zarr_configs.exclude_patterns,
            )
        )
        self._instance_logger.info(
            f"Found {len(images)} images in {self._raw_image_dir}"
        )

        if not images:
            self._instance_logger.warning(f"No images found, exiting.")
            return

        self._instance_logger.info(f"Writing {len(images)} images to OME-Zarr")
        self._instance_logger.info(f"Writing OME-Zarr to {self._zarr_path}")

        bkg_img_dir = None
        if self._zarr_configs.do_bkg_subtraction:
            bkg_img_dir = str(self._derivatives_dir)

        write_files(
            images,
            self._zarr_path,
            self._zarr_configs.n_levels,
            self._zarr_configs.scale_factor,
            True,
            None,
            self._zarr_configs.chunk_shape,
            self._zarr_configs.voxel_size,
            compressor=blosc.Blosc(
                self._zarr_configs.codec,
                self._zarr_configs.clevel,
                shuffle=blosc.SHUFFLE,
            ),
            bkg_img_dir=bkg_img_dir,
        )

    def _create_dispim_metadata(self) -> None:
        self._instance_logger.info("Creating xml files for diSPIM data")
<<<<<<< HEAD
        # convert imaging log to acq json
        log_file = self._data_src_dir.joinpath("imaging_log.log")
        toml_dict = read_toml(self._data_src_dir.joinpath("config.toml"))

        # read log file into dict
        log_dict = read_imaging_log(log_file)
        log_dict["data_src_dir"] = self._data_src_dir.as_posix()
        log_dict["config_toml"] = toml_dict
        # convert to acq json
        acq_json = log_to_acq_json(log_dict)
        acq_json_path = self._data_src_dir.joinpath("acquisition.json")
=======

        log_file = self._data_src_dir.joinpath('imaging_log.log')
        acq_file = self._data_src_dir.joinpath('dispim_acquisition.json')


        toml_dict = read_toml(self._data_src_dir.joinpath('config.toml'))
        

        # read log file into dict
        if not log_file.exists():
            log_dict = read_imaging_log(log_file)
            log_dict['data_src_dir'] = (self._data_src_dir.as_posix())
            log_dict['config_toml'] = toml_dict
        
        else: 
            log_dict = {'imaging_log_file': None} #set this to none to read schema_log


        if acq_file.exists():
            acq_json = read_dispim_aquisition(acq_file)
            

        #if any of the values of log_dict are None, then get it from schema_log
        elif any(v is None for v in log_dict.values()):
            self._instance_logger.warn('Some values in imaging_log.log are None. Reading schema_log.log')
            log_file =  self._data_src_dir.joinpath('schema_log.log')
            log_dict = {}
            log_dict = read_schema_log_file(log_file)
            log_dict['data_src_dir'] = (self._data_src_dir.as_posix())
            log_dict['config_toml'] = toml_dict
            self._instance_logger.info('Finished reading schema_log.log')
            try:
                acq_json = schema_log_to_acq_json(log_dict)
                self._instance_logger.info('Finished converting schema_log.log to acq json')
            except Exception as e:
                self._instance_logger.warn(f"Failed to convert schema_log.log to acq json: {e}") 

        else:
            # convert imaging_log to acq json
            try:
                acq_json = log_to_acq_json(log_dict)
            except Exception as e:
                self._instance_logger.warn(f"Failed to convert imaging_log.log to acq json: {e}")

        # convert to acq json
        acq_json_path = self._data_src_dir.joinpath('acquisition.json')
>>>>>>> 5245b9e9


        try:
            write_acq_json(acq_json, acq_json_path)
            self._instance_logger.info("Finished writing acq json")
        except Exception as e:
<<<<<<< HEAD
            self._instance_logger.error(
                f"Failed to write acquisition.json: {e}"
            )
=======
            self._instance_logger.warn(f"Failed to write acquisition.json: {e}")
>>>>>>> 5245b9e9

        # convert acq json to xml
        is_zarr = True
        condition = "channel=='405'"
        acq_xml = acq_json_to_xml(
            acq_json,
            log_dict,
            self.job_configs.s3_prefix
            + f"/{self._modality_config.modality.value.abbreviation}.ome.zarr",
            is_zarr,
            condition,
        )  # needs relative path to zarr file (as seen by code ocean)

        # write xml to file
        xml_file_path = self._data_src_dir.joinpath("Camera_405.xml")  #
        write_xml(acq_xml, xml_file_path)


    def _create_neuroglancer_link(self) -> None:
        write_json_from_zarr(
            input_zarr=self._zarr_path,
            out_json_dir=str(self._data_src_dir),
            vmin=self._zarr_configs.ng_vmin,
            vmax=self._zarr_configs.ng_vmax,
        )

    def run_job(self):
        """Runs the job. Creates a temp directory to compile the files before
        uploading."""
        process_start_time = datetime.now(timezone.utc)

        self._check_if_s3_location_exists()
        with tempfile.TemporaryDirectory(
            dir=self.job_configs.temp_directory
        ) as td:
            self._instance_logger.info("Checking write credentials...")
            self._test_upload(temp_dir=Path(td))


        if self.job_configs.platform == Platform.HCR:
            try:
                self._create_dispim_metadata()
            except Exception as e:
                self._instance_logger.error(f"Failed to create diSPIM metadata: {e}")
                self._instance_logger.info("Compiling metadata...")

        try:
            # This is broken up into two steps
            self._initialize_metadata_record(temp_dir=self._data_src_dir)
            # Ideally, the creation of the processing record is done after the
            # compression is finished, but I'll keep it here as it was
            # originally
            self._add_processing_to_metadata(
                temp_dir=self._data_src_dir,
                process_start_time=process_start_time,
            )
        except Exception as e:
            self._instance_logger.error(f"Failed to compile metadata: {e}")

<<<<<<< HEAD
        if self.job_configs.platform == Platform.HCR:
            try:
                self._create_dispim_metadata()
            except Exception as e:
                self._instance_logger.error(
                    f"Failed to create diSPIM metadata: {e}"
                )
=======
>>>>>>> 5245b9e9

        self._instance_logger.info("Starting zarr upload...")
        self._upload_zarr()

        if self._zarr_configs.create_ng_link:
            self._instance_logger.info("Creating neuroglancer link...")
            self._create_neuroglancer_link()

        self._instance_logger.info("Starting s3 upload...")
        # Exclude raw image directory, this is uploaded separately
        self._upload_to_s3(
            dir=self._data_src_dir,
            excluded=os.path.join(self._raw_image_dir, "*"),
        )


if __name__ == "__main__":
    sys_args = sys.argv[1:]
    if "--json-args" in sys_args:
        job_configs_from_main = BasicUploadJobConfigs.from_json_args(sys_args)
    else:
        job_configs_from_main = BasicUploadJobConfigs.from_args(sys_args)

    worker_options = {
        "env": {
            "HDF5_PLUGIN_PATH": find_hdf5plugin_path(),
            "HDF5_USE_FILE_LOCKING": "FALSE",
        }
    }

    CLIENT, _ = get_client(get_deployment(), worker_options=worker_options)

    try:
        job = ZarrUploadJob(job_configs=job_configs_from_main)
        job.run_job()
    except Exception as e:
        # Catching the exception is necessary to ensure that the Dask client
        # is properly closed and shut down.
        logging.exception("ZarrUploadJob failed.")
    finally:
        CLIENT.shutdown()
        sleep(_CLIENT_SHUTDOWN_SLEEP_TIME)
        CLIENT.close(timeout=_CLIENT_CLOSE_TIMEOUT)<|MERGE_RESOLUTION|>--- conflicted
+++ resolved
@@ -1,4 +1,3 @@
-
 import logging
 import os
 import sys
@@ -6,45 +5,25 @@
 from datetime import datetime, timezone
 from pathlib import Path
 from time import sleep
-from typing import Any, List, Optional, Tuple
-
-import yaml
-from aind_data_schema.data_description import Modality, Platform
-from numcodecs import blosc
-from pydantic import BaseSettings, Field
-
+from typing import Any, Optional, Tuple, List
+
+from aind_data_transfer.util import setup_logging
 from aind_data_transfer.config_loader.base_config import (
+    ConfigError,
     BasicUploadJobConfigs,
-    ConfigError,
 )
 from aind_data_transfer.jobs.basic_job import BasicJob
-<<<<<<< HEAD
-from aind_data_transfer.transformations.converters import (
-    acq_json_to_xml,
-    log_to_acq_json,
-)
-from aind_data_transfer.transformations.file_io import (
-    read_imaging_log,
-    read_toml,
-    write_acq_json,
-    write_xml,
-)
-from aind_data_transfer.transformations.ng_link_creation import (
-    write_json_from_zarr,
-)
-=======
-from aind_data_transfer.transformations.converters import log_to_acq_json, acq_json_to_xml, schema_log_to_acq_json, read_dispim_aquisition
->>>>>>> 5245b9e9
+from aind_data_transfer.transformations.converters import log_to_acq_json, \
+    acq_json_to_xml, schema_log_to_acq_json, read_dispim_aquisition
 from aind_data_transfer.transformations.ome_zarr import write_files
-from aind_data_transfer.util import setup_logging
 from aind_data_transfer.util.dask_utils import get_client, get_deployment
 from aind_data_transfer.util.env_utils import find_hdf5plugin_path
 from aind_data_transfer.util.file_utils import get_images
 from aind_data_transfer.util.s3_utils import upload_to_s3
-<<<<<<< HEAD
-=======
-from aind_data_transfer.transformations.file_io import read_toml, read_imaging_log, read_schema_log_file, write_acq_json, write_xml
-from aind_data_transfer.transformations.ng_link_creation import write_json_from_zarr
+from aind_data_transfer.transformations.file_io import read_toml, \
+    read_imaging_log, read_schema_log_file, write_acq_json, write_xml
+from aind_data_transfer.transformations.ng_link_creation import \
+    write_json_from_zarr
 
 import yaml
 from numcodecs import blosc
@@ -52,8 +31,6 @@
 
 from aind_data_schema.data_description import Modality, Platform
 
->>>>>>> 5245b9e9
-
 _CLIENT_CLOSE_TIMEOUT = 300  # seconds
 _CLIENT_SHUTDOWN_SLEEP_TIME = 30  # seconds
 
@@ -94,34 +71,36 @@
     )
     ng_vmin: Optional[float] = Field(
         0,
-        description="Default minimum of the neuroglancer display range. Default is 0.",
+        description="Default minimum of the neuroglancer display range. Default is 0."
     )
     ng_vmax: Optional[float] = Field(
         200.0,
-        description="Default maximum of the neuroglancer display range. Default is 200.",
+        description="Default maximum of the neuroglancer display range. Default is 200."
     )
 
     @classmethod
     def from_yaml(cls, yaml_path: Path):
-        with open(yaml_path, "r") as f:
+        with open(yaml_path, 'r') as f:
             yaml_dict = yaml.safe_load(f)
         return cls(**yaml_dict)
 
 
 class ZarrUploadJob(BasicJob):
+
     def __init__(self, job_configs: BasicUploadJobConfigs):
         super().__init__(job_configs=job_configs)
 
         if len(self.job_configs.modalities) != 1:
             raise ConfigError(
-                "ZarrUploadJob only supports one modality at a time."
-            )
+                "ZarrUploadJob only supports one modality at a time.")
 
         self._instance_logger.info(f"Using job configs: {self.job_configs}")
 
         self._modality_config = self.job_configs.modalities[0]
         if self._modality_config.modality != Modality.SPIM:
-            raise ConfigError("ZarrUploadJob only supports SPIM modality.")
+            raise ConfigError(
+                "ZarrUploadJob only supports SPIM modality."
+            )
 
         self._data_src_dir = self._modality_config.source
         if not self._data_src_dir.exists():
@@ -129,8 +108,7 @@
                 f"data source directory {self._data_src_dir} does not exist"
             )
         self._instance_logger.info(
-            f"Using data source directory: {self._data_src_dir}"
-        )
+            f"Using data source directory: {self._data_src_dir}")
 
         if self.job_configs.platform == Platform.HCR:
             self._raw_image_dir = self._data_src_dir / "diSPIM"
@@ -150,8 +128,7 @@
                     f"raw image directory {self._raw_image_dir} does not exist"
                 )
         self._instance_logger.info(
-            f"Using raw image directory: {self._raw_image_dir}"
-        )
+            f"Using raw image directory: {self._raw_image_dir}")
 
         self._derivatives_dir = self._data_src_dir / "derivatives"
         if not self._derivatives_dir.exists():
@@ -159,8 +136,7 @@
                 f"derivatives directory {self._derivatives_dir} does not exist"
             )
         self._instance_logger.info(
-            f"Using derivatives directory: {self._derivatives_dir}"
-        )
+            f"Using derivatives directory: {self._derivatives_dir}")
 
         self._zarr_path = f"s3://{self.job_configs.s3_bucket}/{self.job_configs.s3_prefix}/{self._modality_config.modality.value.abbreviation}.ome.zarr"
         self._instance_logger.info(f"Output zarr path: {self._zarr_path}")
@@ -173,8 +149,7 @@
         if config_path is not None:
             if not config_path.exists():
                 raise FileNotFoundError(
-                    f"Extra config file {config_path} does not exist."
-                )
+                    f"Extra config file {config_path} does not exist.")
             self._zarr_configs = ZarrConversionConfigs.from_yaml(config_path)
         else:
             # use defaults
@@ -203,7 +178,7 @@
         images = set(
             get_images(
                 self._raw_image_dir,
-                exclude=self._zarr_configs.exclude_patterns,
+                exclude=self._zarr_configs.exclude_patterns
             )
         )
         self._instance_logger.info(
@@ -230,55 +205,39 @@
             None,
             self._zarr_configs.chunk_shape,
             self._zarr_configs.voxel_size,
-            compressor=blosc.Blosc(
-                self._zarr_configs.codec,
-                self._zarr_configs.clevel,
-                shuffle=blosc.SHUFFLE,
-            ),
+            compressor=blosc.Blosc(self._zarr_configs.codec,
+                                   self._zarr_configs.clevel,
+                                   shuffle=blosc.SHUFFLE),
             bkg_img_dir=bkg_img_dir,
         )
 
     def _create_dispim_metadata(self) -> None:
         self._instance_logger.info("Creating xml files for diSPIM data")
-<<<<<<< HEAD
-        # convert imaging log to acq json
-        log_file = self._data_src_dir.joinpath("imaging_log.log")
-        toml_dict = read_toml(self._data_src_dir.joinpath("config.toml"))
-
-        # read log file into dict
-        log_dict = read_imaging_log(log_file)
-        log_dict["data_src_dir"] = self._data_src_dir.as_posix()
-        log_dict["config_toml"] = toml_dict
-        # convert to acq json
-        acq_json = log_to_acq_json(log_dict)
-        acq_json_path = self._data_src_dir.joinpath("acquisition.json")
-=======
 
         log_file = self._data_src_dir.joinpath('imaging_log.log')
         acq_file = self._data_src_dir.joinpath('dispim_acquisition.json')
 
-
         toml_dict = read_toml(self._data_src_dir.joinpath('config.toml'))
-        
 
         # read log file into dict
         if not log_file.exists():
             log_dict = read_imaging_log(log_file)
             log_dict['data_src_dir'] = (self._data_src_dir.as_posix())
             log_dict['config_toml'] = toml_dict
-        
-        else: 
-            log_dict = {'imaging_log_file': None} #set this to none to read schema_log
-
+
+        else:
+            log_dict = {
+                'imaging_log_file': None}  # set this to none to read schema_log
 
         if acq_file.exists():
             acq_json = read_dispim_aquisition(acq_file)
-            
-
-        #if any of the values of log_dict are None, then get it from schema_log
+
+
+        # if any of the values of log_dict are None, then get it from schema_log
         elif any(v is None for v in log_dict.values()):
-            self._instance_logger.warn('Some values in imaging_log.log are None. Reading schema_log.log')
-            log_file =  self._data_src_dir.joinpath('schema_log.log')
+            self._instance_logger.warn(
+                'Some values in imaging_log.log are None. Reading schema_log.log')
+            log_file = self._data_src_dir.joinpath('schema_log.log')
             log_dict = {}
             log_dict = read_schema_log_file(log_file)
             log_dict['data_src_dir'] = (self._data_src_dir.as_posix())
@@ -286,57 +245,48 @@
             self._instance_logger.info('Finished reading schema_log.log')
             try:
                 acq_json = schema_log_to_acq_json(log_dict)
-                self._instance_logger.info('Finished converting schema_log.log to acq json')
+                self._instance_logger.info(
+                    'Finished converting schema_log.log to acq json')
             except Exception as e:
-                self._instance_logger.warn(f"Failed to convert schema_log.log to acq json: {e}") 
+                self._instance_logger.warn(
+                    f"Failed to convert schema_log.log to acq json: {e}")
 
         else:
             # convert imaging_log to acq json
             try:
                 acq_json = log_to_acq_json(log_dict)
             except Exception as e:
-                self._instance_logger.warn(f"Failed to convert imaging_log.log to acq json: {e}")
+                self._instance_logger.warn(
+                    f"Failed to convert imaging_log.log to acq json: {e}")
 
         # convert to acq json
         acq_json_path = self._data_src_dir.joinpath('acquisition.json')
->>>>>>> 5245b9e9
-
 
         try:
             write_acq_json(acq_json, acq_json_path)
-            self._instance_logger.info("Finished writing acq json")
+            self._instance_logger.info('Finished writing acq json')
         except Exception as e:
-<<<<<<< HEAD
-            self._instance_logger.error(
-                f"Failed to write acquisition.json: {e}"
-            )
-=======
-            self._instance_logger.warn(f"Failed to write acquisition.json: {e}")
->>>>>>> 5245b9e9
+            self._instance_logger.warn(
+                f"Failed to write acquisition.json: {e}")
 
         # convert acq json to xml
         is_zarr = True
         condition = "channel=='405'"
-        acq_xml = acq_json_to_xml(
-            acq_json,
-            log_dict,
-            self.job_configs.s3_prefix
-            + f"/{self._modality_config.modality.value.abbreviation}.ome.zarr",
-            is_zarr,
-            condition,
-        )  # needs relative path to zarr file (as seen by code ocean)
+        acq_xml = acq_json_to_xml(acq_json, log_dict,
+                                  self.job_configs.s3_prefix + f'/{self._modality_config.modality.value.abbreviation}.ome.zarr',
+                                  is_zarr,
+                                  condition)  # needs relative path to zarr file (as seen by code ocean)
 
         # write xml to file
-        xml_file_path = self._data_src_dir.joinpath("Camera_405.xml")  #
+        xml_file_path = self._data_src_dir.joinpath('Camera_405.xml')  #
         write_xml(acq_xml, xml_file_path)
-
 
     def _create_neuroglancer_link(self) -> None:
         write_json_from_zarr(
             input_zarr=self._zarr_path,
             out_json_dir=str(self._data_src_dir),
             vmin=self._zarr_configs.ng_vmin,
-            vmax=self._zarr_configs.ng_vmax,
+            vmax=self._zarr_configs.ng_vmax
         )
 
     def run_job(self):
@@ -346,17 +296,17 @@
 
         self._check_if_s3_location_exists()
         with tempfile.TemporaryDirectory(
-            dir=self.job_configs.temp_directory
+                dir=self.job_configs.temp_directory
         ) as td:
             self._instance_logger.info("Checking write credentials...")
             self._test_upload(temp_dir=Path(td))
-
 
         if self.job_configs.platform == Platform.HCR:
             try:
                 self._create_dispim_metadata()
             except Exception as e:
-                self._instance_logger.error(f"Failed to create diSPIM metadata: {e}")
+                self._instance_logger.error(
+                    f"Failed to create diSPIM metadata: {e}")
                 self._instance_logger.info("Compiling metadata...")
 
         try:
@@ -371,17 +321,6 @@
             )
         except Exception as e:
             self._instance_logger.error(f"Failed to compile metadata: {e}")
-
-<<<<<<< HEAD
-        if self.job_configs.platform == Platform.HCR:
-            try:
-                self._create_dispim_metadata()
-            except Exception as e:
-                self._instance_logger.error(
-                    f"Failed to create diSPIM metadata: {e}"
-                )
-=======
->>>>>>> 5245b9e9
 
         self._instance_logger.info("Starting zarr upload...")
         self._upload_zarr()

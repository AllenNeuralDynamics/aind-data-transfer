{
    "describedBy": "https://github.com/AllenNeuralDynamics/data_schema/blob/main/schemas/processing.py",
    "schema_version": "0.0.1",
    "data_processes": [
        {
            "name": "Ephys preprocessing",
            "version": "0.0.3",
            "start_date_time": "2020-10-20 00:00:00+00:00",
            "end_date_time": "2020-10-20 01:00:00+00:00",
            "input_location": "some_input_location",
            "output_location": "some_output_location",
            "code_url": "https://github.com/AllenNeuralDynamics/aind-data-transfer",
            "parameters": {
                "jobs": {
                    "attach_metadata": true,
                    "clip": true,
                    "compress": true,
                    "upload_to_s3": true,
                    "upload_to_gcp": true,
                    "trigger_codeocean_job": false
                },
                "endpoints": {
                    "raw_data_dir": "tests/resources/v0.6.x_neuropixels_multiexp_multistream",
                    "dest_data_dir": "tests/resources/new/v0.6.x_neuropixels_multiexp_multistream",
                    "s3_bucket": "some-s3-bucket",
                    "s3_prefix": "v0.6.x_neuropixels_multiexp_multistream",
                    "gcp_bucket": "some-gcp-bucket",
                    "gcp_prefix": "test_20221001",
                    "codeocean_domain": "https://acmecorp.codeocean.com",
<<<<<<< HEAD
                    "metadata_schemas": "https://location_of_metadata_schemas",
                    "code_repo_location": "https://location_of_code_repo"
=======
                    "code_repo_location": "https://github.com/AllenNeuralDynamics/aind-data-transfer"
>>>>>>> 0408bd1f
                },
                "aws_secret_names": {
                    "code_ocean_api_token_name": "secret_name_for_api_token",
                    "region": "us-west-2",
                    "video_encryption_password": "secret_name_for_vid_password"},
                "data": {
                    "name": "openephys"
                },
                "clip_data_job": {
                    "clip_kwargs": {}
                },
                "compress_data_job": {
                    "write_kwargs": {
                        "n_jobs": -1,
                        "chunk_duration": "1s",
                        "progress_bar": true
                    },
                    "format_kwargs": {},
                    "compressor": {
                        "compressor_name": "blosc",
                        "kwargs": {
                            "shuffle": 2
                        }
                    },
                    "scale_params": {
                        "chunk_size": 20
                    }
                },
                "upload_data_job": {
                    "dryrun": true
                },
                "trigger_codeocean_job": {
                    "job_type": "openephys",
                    "bucket": "some-s3-bucket",
                    "prefix": "v0.6.x_neuropixels_multiexp_multistream"
                },
                "logging": {"level": "INFO"}
            }
        }
    ]
}<|MERGE_RESOLUTION|>--- conflicted
+++ resolved
@@ -27,12 +27,7 @@
                     "gcp_bucket": "some-gcp-bucket",
                     "gcp_prefix": "test_20221001",
                     "codeocean_domain": "https://acmecorp.codeocean.com",
-<<<<<<< HEAD
-                    "metadata_schemas": "https://location_of_metadata_schemas",
                     "code_repo_location": "https://location_of_code_repo"
-=======
-                    "code_repo_location": "https://github.com/AllenNeuralDynamics/aind-data-transfer"
->>>>>>> 0408bd1f
                 },
                 "aws_secret_names": {
                     "code_ocean_api_token_name": "secret_name_for_api_token",

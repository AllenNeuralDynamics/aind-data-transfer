# Leave values blank to use defaults
endpoints:
  raw_data_dir: tests/resources/v0.6.x_neuropixels_multiexp_multistream
  dest_data_dir: tests/resources/new/v0.6.x_neuropixels_multiexp_multistream
  s3_bucket: some-s3-bucket
  s3_prefix: # Defaults to folder in temp_data_dir name
  gcp_bucket: some-gcp-bucket
  gcp_prefix: test_20221001
  codeocean_domain: https://acmecorp.codeocean.com
<<<<<<< HEAD
  metadata_schemas: https://location_of_metadata_schemas
  code_repo_location: https://location_of_code_repo
aws_secret_names:
  region: us-west-2
  video_encryption_password: "secret_name_for_vid_password"
  code_ocean_api_token_name: "secret_name_for_api_token"
=======
  code_repo_location: https://github.com/AllenNeuralDynamics/aind-data-transfer
>>>>>>> 0408bd1f
jobs: # Select which jobs to run
  clip: true
  compress: true
  attach_metadata: true
  upload_to_s3: true
  upload_to_gcp: true
  trigger_codeocean_job: false
data:
  name: openephys
clip_data_job:
  clip_kwargs:
    n_frames:
compress_data_job:
  write_kwargs: {"n_jobs": -1, "chunk_duration": "1s", "progress_bar": true}
  format_kwargs:
    output_format:
  compressor:
    compressor_name: blosc
    kwargs: {"shuffle": "BITSHUFFLE"}
  scale_params:
    num_chunks_per_segment:
    chunk_size: 20
    disable_tqdm:
upload_data_job:
  dryrun: true # Set this to true to perform a dryrun of the upload
trigger_codeocean_job:
  capsule_id:
  job_type: # Defaults to data.name
  bucket: # Defaults to endpoints.s3_bucket
  prefix: # Defaults to endpoints.s3_prefix
logging:
  level: "INFO" # Env variable LOG_LEVEL will override this value
  file: # If blank, will log to stdout.<|MERGE_RESOLUTION|>--- conflicted
+++ resolved
@@ -7,16 +7,11 @@
   gcp_bucket: some-gcp-bucket
   gcp_prefix: test_20221001
   codeocean_domain: https://acmecorp.codeocean.com
-<<<<<<< HEAD
-  metadata_schemas: https://location_of_metadata_schemas
   code_repo_location: https://location_of_code_repo
 aws_secret_names:
   region: us-west-2
   video_encryption_password: "secret_name_for_vid_password"
   code_ocean_api_token_name: "secret_name_for_api_token"
-=======
-  code_repo_location: https://github.com/AllenNeuralDynamics/aind-data-transfer
->>>>>>> 0408bd1f
 jobs: # Select which jobs to run
   clip: true
   compress: true

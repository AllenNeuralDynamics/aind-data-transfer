--- conflicted
+++ resolved
@@ -11,18 +11,9 @@
 
 class TestBkgSubtraction(unittest.TestCase):
     def test_subtract(self):
-<<<<<<< HEAD
-        im = da.from_array(
-            np.full((64, 64, 64), fill_value=100, dtype=int),
-            chunks=(16, 16, 16),
-        )
-        bkg_im = da.from_array(
-            np.full((32, 32), fill_value=50, dtype=int), chunks=(16, 16)
-        )
-=======
         im = da.from_array(np.full((64, 64, 64), fill_value=100, dtype=np.uint16), chunks=(16, 16, 16))
         bkg_im = da.from_array(np.full((32, 32), fill_value=50, dtype=np.uint16), chunks=(16, 16))
->>>>>>> ceae2c82
+
         result = BkgSubtraction.subtract(im, bkg_im)
         self.assertIsInstance(result, da.Array)
         self.assertEqual(result.shape, im.shape)

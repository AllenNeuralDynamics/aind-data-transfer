import math
import os
import tempfile
import unittest
from pathlib import Path

import h5py
import numpy as np
import tifffile
import zarr
from distributed import Client
<<<<<<< HEAD
=======
from aind_data_transfer.transcode.ome_zarr import write_files, write_folder
>>>>>>> 5325f45c
from parameterized import parameterized
from transfer.transcode.ome_zarr import write_files, write_folder


def _write_test_tiffs(folder, n=4, shape=(64, 128, 128)):
    for i in range(n):
        a = np.ones(shape, dtype=np.uint16)
        tifffile.imwrite(os.path.join(folder, f"data_{i}.tif"), a)


def _write_test_h5(folder, n=4, shape=(64, 128, 128)):
    DEFAULT_DATA_PATH = "/DataSet/ResolutionLevel 0/TimePoint 0/Channel 0/Data"
    for i in range(n):
        a = np.ones(shape, dtype=np.uint16)
        with h5py.File(os.path.join(folder, f"data_{i}.h5"), 'w') as f:
            f.create_dataset(DEFAULT_DATA_PATH, data=a, chunks=True)
            # Write origin metadata
            dataset_info = f.create_group("DataSetInfo/Image")
            dataset_info.attrs["ExtMin0"] = np.array(['1', '0', '0'], dtype='S')
            dataset_info.attrs["ExtMin1"] = np.array(['2', '0', '0'], dtype='S')
            dataset_info.attrs["ExtMin2"] = np.array(['3', '0', '0'], dtype='S')


class TestOmeZarr(unittest.TestCase):
    """Tests methods defined in aind_data_transfer.transcode.ome_zarr class"""

    def setUp(self):
        self._temp_dir = tempfile.TemporaryDirectory()
        self._image_dir = Path(self._temp_dir.name) / "images"
        os.makedirs(self._image_dir, exist_ok=True)
        self.tiff_dir = self._image_dir / "tiff"
        self.h5_dir = self._image_dir / "h5"
        os.mkdir(self.tiff_dir)
        os.mkdir(self.h5_dir)
        _write_test_tiffs(self.tiff_dir)
        _write_test_h5(self.h5_dir)
        self._client = Client()

    def tearDown(self):
        self._temp_dir.cleanup()
        self._client.close()

    def _check_multiscales_arrays(
            self, z, full_shape, actual_keys, n_levels, scale_factor
    ):
        # Test arrays across resolution levels
        for key in actual_keys:
            for lvl in range(n_levels):
                a = z[key + f"/{lvl}"]
                expected_shape_at_lvl = (
                    1,
                    1,
                    int(math.ceil(full_shape[2] / (scale_factor ** lvl))),
                    int(math.ceil(full_shape[3] / (scale_factor ** lvl))),
                    int(math.ceil(full_shape[4] / (scale_factor ** lvl))),
                )
                self.assertEqual(expected_shape_at_lvl, a.shape)
                self.assertTrue(a.nbytes_stored > 0)

    def _check_zarr_attributes(self, z, voxel_size, scale_factor, has_translation):
        for key in z.keys():
            tile_group = z[key]
            attrs = dict(tile_group.attrs)
            expected_omero_metadata = {
                "channels": [
                    {
                        "active": True,
                        "coefficient": 1,
                        "color": "000000",
                        "family": "linear",
                        "inverted": False,
                        "label": f"Channel:{key}:0",
                        "window": {
                            "end": 1.0,
                            "max": 1.0,
                            "min": 0.0,
                            "start": 0.0,
                        },
                    }
                ],
                "id": 1,
                "name": f"{key}",
                "rdefs": {"defaultT": 0, "defaultZ": 32, "model": "color"},
                "version": "0.4",  # TODO: test against version?
            }
            actual_omero_metadata = attrs["omero"]
            self.assertEqual(
                expected_omero_metadata["channels"],
                actual_omero_metadata["channels"],
            )
            self.assertEqual(
                expected_omero_metadata["id"], actual_omero_metadata["id"]
            )
            self.assertEqual(
                expected_omero_metadata["name"], actual_omero_metadata["name"]
            )
            self.assertEqual(
                expected_omero_metadata["rdefs"],
                actual_omero_metadata["rdefs"],
            )

            expected_axes_metadata = [
                {"name": "t", "type": "time", "unit": "millisecond"},
                {"name": "c", "type": "channel"},
                {"name": "z", "type": "space", "unit": "micrometer"},
                {"name": "y", "type": "space", "unit": "micrometer"},
                {"name": "x", "type": "space", "unit": "micrometer"},
            ]
            self.assertEqual(
                expected_axes_metadata, attrs["multiscales"][0]["axes"]
            )

            datasets_metadata = attrs["multiscales"][0]["datasets"]
            for i, ds_metadata in enumerate(datasets_metadata):
                expected_transform = {
                    "coordinateTransformations": [
                        {
                            "scale": [
                                1.0,
                                1.0,
                                voxel_size[0] * (scale_factor ** i),
                                voxel_size[1] * (scale_factor ** i),
                                voxel_size[2] * (scale_factor ** i),
                            ],
                            "type": "scale",
                        }
                    ],
                    "path": f"{i}",
                }
                if has_translation:
                    expected_transform['coordinateTransformations'].append({
                        "translation": [0, 0, 300.0, 200.0, 100.0],
                        "type": "translation"
                    })
                self.assertEqual(expected_transform, datasets_metadata[i])

            self.assertEqual(f"/{key}", attrs["multiscales"][0]["name"])

    @parameterized.expand(["h5", "tiff"])
    def test_write_files(self, file_type):
        image_dir = None
        if file_type == "h5":
            image_dir = self.h5_dir
        elif file_type == "tiff":
            image_dir = self.tiff_dir

        files = list(
            sorted([image_dir / f for f in image_dir.iterdir()])
        )

        shape = (64, 128, 128)
        out_zarr = os.path.join(self._temp_dir.name, "ome.zarr")
        n_levels = 4
        scale_factor = 2.0
        voxel_size = [1.0, 1.0, 1.0]
        metrics = write_files(
            files, out_zarr, n_levels, scale_factor, voxel_size=voxel_size
        )

        self.assertEqual(len(metrics), len(files))

        z = zarr.open(out_zarr, "r")

        # Test group for each written image
        expected_keys = {"data_0", "data_1", "data_2", "data_3"}
        actual_keys = set(z.keys())
        self.assertEqual(expected_keys, actual_keys)

        expected_shape = (1, 1, *shape)
        self._check_multiscales_arrays(
            z, expected_shape, actual_keys, n_levels, scale_factor
        )

        self._check_zarr_attributes(z, voxel_size, scale_factor, has_translation=(file_type == "h5"))

    @parameterized.expand(["h5", "tiff"])
    def test_write_folder(self, file_type):
        image_dir = None
        if file_type == "h5":
            image_dir = self.h5_dir
        elif file_type == "tiff":
            image_dir = self.tiff_dir

        shape = (64, 128, 128)
        out_zarr = os.path.join(self._temp_dir.name, "ome.zarr")
        n_levels = 4
        scale_factor = 2.0
        voxel_size = [1.0, 1.0, 1.0]

        # create a dummy file to exclude from conversion
        tifffile.imwrite(
            image_dir / "dummy.tif", np.zeros(shape)
        )
        exclude = ["*dummy*"]

        write_folder(
            image_dir,
            out_zarr,
            n_levels,
            scale_factor,
            voxel_size=voxel_size,
            exclude=exclude,
        )

        z = zarr.open(out_zarr, "r")

        # Test that all images were written except exclusion
        expected_keys = {"data_0", "data_1", "data_2", "data_3"}
        actual_keys = set(z.keys())
        self.assertEqual(expected_keys, actual_keys)

        expected_shape = (1, 1, *shape)
        self._check_multiscales_arrays(
            z, expected_shape, actual_keys, n_levels, scale_factor
        )

        self._check_zarr_attributes(z, voxel_size, scale_factor, has_translation=(file_type == "h5"))


if __name__ == "__main__":
    unittest.main()<|MERGE_RESOLUTION|>--- conflicted
+++ resolved
@@ -9,12 +9,8 @@
 import tifffile
 import zarr
 from distributed import Client
-<<<<<<< HEAD
-=======
 from aind_data_transfer.transcode.ome_zarr import write_files, write_folder
->>>>>>> 5325f45c
 from parameterized import parameterized
-from transfer.transcode.ome_zarr import write_files, write_folder
 
 
 def _write_test_tiffs(folder, n=4, shape=(64, 128, 128)):
